import { useContext, useEffect, useRef, useState } from "react";
import { PopUpContext } from "../../contexts/popUpContext";
import { NodeDataType } from "../../types/flow";
import { classNames, limitScrollFieldsModal } from "../../utils";
import { typesContext } from "../../contexts/typesContext";
import {
  Table,
  TableBody,
  TableCell,
  TableHead,
  TableHeader,
  TableRow,
} from "../../components/ui/table";
import ToggleShadComponent from "../../components/toggleShadComponent";
import { VariableIcon } from "@heroicons/react/24/outline";
import InputListComponent from "../../components/inputListComponent";
import TextAreaComponent from "../../components/textAreaComponent";
import InputComponent from "../../components/inputComponent";
import FloatComponent from "../../components/floatComponent";
import Dropdown from "../../components/dropdownComponent";
import IntComponent from "../../components/intComponent";
import InputFileComponent from "../../components/inputFileComponent";
import PromptAreaComponent from "../../components/promptComponent";
import CodeAreaComponent from "../../components/codeAreaComponent";
import { TabsContext } from "../../contexts/tabsContext";
import {
  Dialog,
  DialogContent,
  DialogDescription,
  DialogFooter,
  DialogHeader,
  DialogTitle,
  DialogTrigger,
} from "../../components/ui/dialog";
import { Button } from "../../components/ui/button";
import { Edit } from "lucide-react";
import { Badge } from "../../components/ui/badge";

export default function EditNodeModal({ data }: { data: NodeDataType }) {
  const [open, setOpen] = useState(true);
  const [nodeLength, setNodeLength] = useState(
    Object.keys(data.node.template).filter(
      (t) =>
        t.charAt(0) !== "_" &&
        data.node.template[t].show &&
        (data.node.template[t].type === "str" ||
          data.node.template[t].type === "bool" ||
          data.node.template[t].type === "float" ||
          data.node.template[t].type === "code" ||
          data.node.template[t].type === "prompt" ||
          data.node.template[t].type === "file" ||
          data.node.template[t].type === "int")
    ).length
  );
  const [nodeValue, setNodeValue] = useState(null);
  const { closePopUp } = useContext(PopUpContext);
  const { types } = useContext(typesContext);
  const ref = useRef();
  const [enabled, setEnabled] = useState(null);
  if (nodeLength == 0) {
    closePopUp();
  }

  function setModalOpen(x: boolean) {
    setOpen(x);
    if (x === false) {
      closePopUp();
    }
  }

  useEffect(() => {}, [closePopUp, data.node.template]);

  function changeAdvanced(node): void {
    Object.keys(data.node.template).filter((n, i) => {
      if (n === node.name) {
        data.node.template[n].advanced = !data.node.template[n].advanced;
      }
      return true;
    });
    setNodeValue(!nodeValue);
  }

<<<<<<< HEAD
=======
  // console.log(data.node.template);

>>>>>>> 8affac1f
  return (
    <Dialog open={true} onOpenChange={setModalOpen}>
      <DialogTrigger></DialogTrigger>
      <DialogContent className="lg:max-w-[700px] ">
        <DialogHeader>
          <DialogTitle className="flex items-center">
            <span className="pr-2">{data.type}</span>
            <Badge variant="secondary">ID: {data.id}</Badge>
          </DialogTitle>
          <DialogDescription>
            {data.node?.description}
            <div className="flex pt-4">
              <VariableIcon className="w-5 h-5 pe-1 text-gray-700 stroke-2 dark:text-slate-200">
                &nbsp;
              </VariableIcon>
              <span className="text-sm font-semibold text-gray-800 dark:text-white">
                Parameters
              </span>
            </div>
          </DialogDescription>
        </DialogHeader>

        <div className="flex w-full max-h-[350px] h-fit">
          <div
            className={classNames(
              "w-full rounded-lg bg-white dark:bg-gray-800 border-[1px] border-gray-200",
              nodeLength > limitScrollFieldsModal
                ? "overflow-scroll overflow-x-hidden custom-scroll"
                : "overflow-hidden"
            )}
          >
            {nodeLength > 0 && (
              <div className="flex flex-col gap-5 h-fit">
                <Table className="table-fixed bg-muted outline-1">
                  <TableHeader className="border-gray-200 text-gray-500 text-xs font-medium h-10">
                    <TableRow className="dark:border-b-muted">
                      <TableHead className="h-7 text-center">PARAM</TableHead>
                      <TableHead className="p-0 h-7 text-center">
                        VALUE
                      </TableHead>
                      <TableHead className="text-center h-7">SHOW</TableHead>
                    </TableRow>
                  </TableHeader>
                  <TableBody className="p-0">
                    {Object.keys(data.node.template)
                      .filter(
                        (t) =>
                          t.charAt(0) !== "_" &&
                          data.node.template[t].show &&
                          (data.node.template[t].type === "str" ||
                            data.node.template[t].type === "bool" ||
                            data.node.template[t].type === "float" ||
                            data.node.template[t].type === "code" ||
                            data.node.template[t].type === "prompt" ||
                            data.node.template[t].type === "file" ||
                            data.node.template[t].type === "int")
                      )
                      .map((n, i) => (
                        <TableRow key={i} className="h-10 dark:border-b-muted">
                          <TableCell className="p-0 text-center text-gray-900 dark:text-gray-300 text-sm">
                            {data.node.template[n].name
                              ? data.node.template[n].name
                              : data.node.template[n].display_name}
                          </TableCell>
                          <TableCell className="p-0 text-center text-gray-900 text-xs w-[300px] dark:text-gray-300">
                            {data.node.template[n].type === "str" &&
                            !data.node.template[n].options ? (
                              <div className="mx-auto">
                                {data.node.template[n].list ? (
                                  <InputListComponent
                                    editNode={true}
                                    disabled={false}
                                    value={
                                      !data.node.template[n].value ||
                                      data.node.template[n].value === ""
                                        ? [""]
                                        : data.node.template[n].value
                                    }
                                    onChange={(t: string[]) => {
                                      data.node.template[n].value = t;
                                    }}
                                  />
                                ) : data.node.template[n].multiline ? (
                                  <TextAreaComponent
                                    disabled={false}
                                    editNode={true}
                                    value={data.node.template[n].value ?? ""}
                                    onChange={(t: string) => {
                                      data.node.template[n].value = t;
                                    }}
                                  />
                                ) : (
                                  <InputComponent
                                    editNode={true}
                                    disabled={false}
                                    password={
                                      data.node.template[n].password ?? false
                                    }
                                    value={data.node.template[n].value ?? ""}
                                    onChange={(t) => {
                                      data.node.template[n].value = t;
                                    }}
                                  />
                                )}
                              </div>
                            ) : data.node.template[n].type === "bool" ? (
                              <div className="ml-auto">
                                {" "}
                                <ToggleShadComponent
                                  enabled={data.node.template[n].value}
                                  setEnabled={(e) => {
                                    data.node.template[n].value = e;
                                    setEnabled(e);
                                  }}
                                  size="small"
                                  disabled={false}
                                />
                              </div>
                            ) : data.node.template[n].type === "float" ? (
                              <div className="mx-auto">
                                <FloatComponent
                                  disabled={false}
                                  editNode={true}
                                  value={data.node.template[n].value ?? ""}
                                  onChange={(t) => {
                                    data.node.template[n].value = t;
                                  }}
                                />
                              </div>
                            ) : data.node.template[n].type === "str" &&
                              data.node.template[n].options ? (
                              <div className="mx-auto">
                                <Dropdown
                                  numberOfOptions={nodeLength}
                                  editNode={true}
                                  options={data.node.template[n].options}
                                  onSelect={(newValue) =>
                                    (data.node.template[n].value = newValue)
                                  }
                                  value={
                                    data.node.template[n].value ??
                                    "Choose an option"
                                  }
                                ></Dropdown>
                              </div>
                            ) : data.node.template[n].type === "int" ? (
                              <div className="mx-auto">
                                <IntComponent
                                  disabled={false}
                                  editNode={true}
                                  value={data.node.template[n].value ?? ""}
                                  onChange={(t) => {
                                    data.node.template[n].value = t;
                                  }}
                                />
                              </div>
                            ) : data.node.template[n].type === "file" ? (
                              <div className="mx-auto">
                                <InputFileComponent
                                  editNode={true}
                                  disabled={false}
                                  value={data.node.template[n].value ?? ""}
                                  onChange={(t: string) => {
                                    data.node.template[n].value = t;
                                  }}
                                  fileTypes={data.node.template[n].fileTypes}
                                  suffixes={data.node.template[n].suffixes}
                                  onFileChange={(t: string) => {
                                    data.node.template[n].content = t;
                                  }}
                                ></InputFileComponent>
                              </div>
                            ) : data.node.template[n].type === "prompt" ? (
                              <div className="mx-auto">
                                <PromptAreaComponent
                                  editNode={true}
                                  disabled={false}
                                  value={data.node.template[n].value ?? ""}
                                  onChange={(t: string) => {
                                    data.node.template[n].value = t;
                                  }}
                                />
                              </div>
                            ) : data.node.template[n].type === "code" ? (
                              <div className="mx-auto">
                                <CodeAreaComponent
                                  disabled={false}
                                  editNode={true}
                                  value={data.node.template[n].value ?? ""}
                                  onChange={(t: string) => {
                                    data.node.template[n].value = t;
                                  }}
                                />
                              </div>
                            ) : data.node.template[n].type === "Any" ? (
                              "-"
                            ) : (
                              <div className="hidden"></div>
                            )}
                          </TableCell>
                          <TableCell className="p-0 text-right">
                            <div className="items-center text-center">
                              <ToggleShadComponent
                                enabled={!data.node.template[n].advanced}
                                setEnabled={(e) =>
                                  changeAdvanced(data.node.template[n])
                                }
                                disabled={false}
                                size="small"
                              />
                            </div>
                          </TableCell>
                        </TableRow>
                      ))}
                  </TableBody>
                </Table>
              </div>
            )}
          </div>
        </div>

        <DialogFooter>
          <Button
            className="mt-3"
            onClick={() => {
              setModalOpen(false);
            }}
            type="submit"
          >
            Save Changes
          </Button>
        </DialogFooter>
      </DialogContent>
    </Dialog>
  );
}<|MERGE_RESOLUTION|>--- conflicted
+++ resolved
@@ -22,7 +22,6 @@
 import InputFileComponent from "../../components/inputFileComponent";
 import PromptAreaComponent from "../../components/promptComponent";
 import CodeAreaComponent from "../../components/codeAreaComponent";
-import { TabsContext } from "../../contexts/tabsContext";
 import {
   Dialog,
   DialogContent,
@@ -33,7 +32,6 @@
   DialogTrigger,
 } from "../../components/ui/dialog";
 import { Button } from "../../components/ui/button";
-import { Edit } from "lucide-react";
 import { Badge } from "../../components/ui/badge";
 
 export default function EditNodeModal({ data }: { data: NodeDataType }) {
@@ -80,11 +78,6 @@
     setNodeValue(!nodeValue);
   }
 
-<<<<<<< HEAD
-=======
-  // console.log(data.node.template);
-
->>>>>>> 8affac1f
   return (
     <Dialog open={true} onOpenChange={setModalOpen}>
       <DialogTrigger></DialogTrigger>
