import { Transition } from "@headlessui/react";
import { useEffect, useState } from "react";
import { Link } from "react-router-dom";
import { NoticeAlertType } from "../../types/alerts";
import { Info } from "lucide-react";

export default function NoticeAlert({
  title,
  link = "",
  id,
  removeAlert,
}: NoticeAlertType) {
  const [show, setShow] = useState(true);
  useEffect(() => {
    if (show) {
      setTimeout(() => {
        setShow(false);
        setTimeout(() => {
          removeAlert(id);
        }, 500);
      }, 5000);
    }
  }, [id, removeAlert, show]);
  return (
    <Transition
      show={show}
      enter="transition-transform duration-500 ease-out"
      enterFrom={"transform translate-x-[-100%]"}
      enterTo={"transform translate-x-0"}
      leave="transition-transform duration-500 ease-in"
      leaveFrom={"transform translate-x-0"}
      leaveTo={"transform translate-x-[-100%]"}
    >
      <div
        onClick={() => {
          setShow(false);
          removeAlert(id);
        }}
        className="rounded-md w-96 mt-6 shadow-xl bg-light-blue p-4"
      >
        <div className="flex">
          <div className="flex-shrink-0">
<<<<<<< HEAD
            <InformationCircleIcon
              className="h-5 w-5 text-medium-blue"
=======
            <Info
              className="h-5 w-5 text-blue-400 dark:text-blue-50"
>>>>>>> 52329b36
              aria-hidden="true"
            />
          </div>
          <div className="ml-3 flex-1 md:flex md:justify-between">
            <p className="text-sm text-ring">{title}</p>
            <p className="mt-3 text-sm md:mt-0 md:ml-6">
              {link !== "" ? (
                <Link
                  to={link}
                  className="whitespace-nowrap font-medium text-ring hover:text-ring"
                >
                  Details
                </Link>
              ) : (
                <></>
              )}
            </p>
          </div>
        </div>
      </div>
    </Transition>
  );
}<|MERGE_RESOLUTION|>--- conflicted
+++ resolved
@@ -40,13 +40,8 @@
       >
         <div className="flex">
           <div className="flex-shrink-0">
-<<<<<<< HEAD
-            <InformationCircleIcon
-              className="h-5 w-5 text-medium-blue"
-=======
             <Info
               className="h-5 w-5 text-blue-400 dark:text-blue-50"
->>>>>>> 52329b36
               aria-hidden="true"
             />
           </div>
