--- conflicted
+++ resolved
@@ -1,9 +1,5 @@
-<<<<<<< HEAD
 from abc import ABC
 from typing import Any, Callable, Optional, Union
-=======
-from typing import Any, Optional
->>>>>>> 49d71581
 
 from pydantic import BaseModel, ConfigDict, Field, field_serializer
 
@@ -40,11 +36,7 @@
     password: bool = False
     """Specifies if the field is a password. Defaults to False."""
 
-<<<<<<< HEAD
     options: Union[list[str], Callable] = []
-=======
-    options: Optional[list[str]] = None
->>>>>>> 49d71581
     """List of options for the field. Only used when is_list=True. Default is an empty list."""
 
     name: str = ""
