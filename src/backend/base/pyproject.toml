[tool.poetry]
name = "langflow-base"
<<<<<<< HEAD
version = "0.0.40"
=======
version = "0.0.41"
>>>>>>> 338a236e
description = "A Python package with a built-in web application"
authors = ["Langflow <contact@langflow.org>"]
maintainers = [
    "Carlos Coelho <carlos@langflow.org>",
    "Cristhian Zanforlin <cristhian.lousa@gmail.com>",
    "Gabriel Almeida <gabriel@langflow.org>",
    "Igor Carvalho <igorr.ackerman@gmail.com>",
    "Lucas Eduoli <lucaseduoli@gmail.com>",
    "Otávio Anovazzi <otavio2204@gmail.com>",
    "Rodrigo Nader <rodrigo@langflow.org>",
]
repository = "https://github.com/langflow-ai/langflow"
license = "MIT"
readme = "README.md"
keywords = ["nlp", "langchain", "openai", "gpt", "gui"]
packages = [{ include = "langflow" }, { include = "langflow/py.typed" }]
include = ["pyproject.toml", "README.md", "langflow/**/*"]
documentation = "https://docs.langflow.org"


[tool.poetry.scripts]
langflow-base = "langflow.__main__:main"

[tool.poetry.dependencies]
python = ">=3.10,<3.12"
fastapi = "^0.110.1"
httpx = "*"
uvicorn = "^0.29.0"
gunicorn = "^22.0.0"
langchain = "~0.1.16"
langchainhub = "~0.1.15"
sqlmodel = "^0.0.16"
loguru = "^0.7.1"
rich = "^13.7.0"
langchain-experimental = "*"
pydantic = "^2.5.0"
pydantic-settings = "^2.1.0"
websockets = "*"
typer = "^0.12.0"
cachetools = "^5.3.1"
platformdirs = "^4.2.0"
python-multipart = "^0.0.7"
orjson = "3.10.0"
alembic = "^1.13.0"
passlib = "^1.7.4"
bcrypt = "4.0.1"
pillow = "^10.2.0"
docstring-parser = "^0.15"
python-jose = "^3.3.0"
pandas = "2.2.0"
multiprocess = "^0.70.14"
duckdb = "^0.9.2"
python-socketio = "^5.11.0"
python-docx = "^1.1.0"
jq = { version = "^1.7.0", markers = "sys_platform != 'win32'" }
pypdf = "^4.1.0"
nest-asyncio = "^1.6.0"
emoji = "^2.11.0"
cryptography = "^42.0.5"
asyncer = "^0.0.5"


[tool.poetry.extras]
deploy = ["celery", "redis", "flower"]
local = ["llama-cpp-python", "sentence-transformers", "ctransformers"]
all = ["deploy", "local"]


[tool.pytest.ini_options]
minversion = "6.0"
addopts = "-ra"
testpaths = ["tests", "integration"]
console_output_style = "progress"
filterwarnings = ["ignore::DeprecationWarning"]
log_cli = true
markers = ["async_test"]

[tool.mypy]
namespace_packages = true
mypy_path = "langflow"
ignore_missing_imports = true


[tool.ruff]
exclude = ["src/backend/langflow/alembic/*"]
line-length = 120

[build-system]
requires = ["poetry-core"]
build-backend = "poetry.core.masonry.api"<|MERGE_RESOLUTION|>--- conflicted
+++ resolved
@@ -1,10 +1,6 @@
 [tool.poetry]
 name = "langflow-base"
-<<<<<<< HEAD
-version = "0.0.40"
-=======
 version = "0.0.41"
->>>>>>> 338a236e
 description = "A Python package with a built-in web application"
 authors = ["Langflow <contact@langflow.org>"]
 maintainers = [
