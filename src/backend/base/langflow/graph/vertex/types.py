--- conflicted
+++ resolved
@@ -368,6 +368,7 @@
         sender = self.params.get("sender", None)
         sender_name = self.params.get("sender_name", None)
         message = self.params.get(INPUT_FIELD_NAME, None)
+        files = [{"path": file} if isinstance(file, str) else file for file in self.params.get("files", [])]
         if isinstance(message, str):
             message = unescape_string(message)
         stream_url = None
@@ -399,6 +400,7 @@
                 sender=sender,
                 sender_name=sender_name,
                 stream_url=stream_url,
+                files=files
             )
 
             self.will_stream = stream_url is not None
@@ -444,50 +446,10 @@
 
     async def _run(self, *args, **kwargs):
         if self.is_interface_component:
-<<<<<<< HEAD
-            if self.vertex_type in ["ChatOutput", "ChatInput"]:
-                artifacts = None
-                sender = self.params.get("sender", None)
-                sender_name = self.params.get("sender_name", None)
-                message = self.params.get(INPUT_FIELD_NAME, None)
-                files = [{"path": file} if isinstance(file, str) else file for file in self.params.get("files", [])]
-                if isinstance(message, str):
-                    message = unescape_string(message)
-                stream_url = None
-                if isinstance(self._built_object, AIMessage):
-                    artifacts = ChatOutputResponse.from_message(
-                        self._built_object, sender=sender, sender_name=sender_name, files=files
-                    )
-                elif not isinstance(self._built_object, UnbuiltObject):
-                    if isinstance(self._built_object, dict):
-                        # Turn the dict into a pleasing to
-                        # read JSON inside a code block
-                        message = dict_to_codeblock(self._built_object)
-                    elif isinstance(self._built_object, Record):
-                        message = self._built_object.text
-                    elif isinstance(message, (AsyncIterator, Iterator)):
-                        stream_url = self.build_stream_url()
-                        message = ""
-                    elif not isinstance(self._built_object, str):
-                        message = str(self._built_object)
-                    # if the message is a generator or iterator
-                    # it means that it is a stream of messages
-                    else:
-                        message = self._built_object
-
-                    artifacts = ChatOutputResponse(
-                        message=message, sender=sender, sender_name=sender_name, stream_url=stream_url, files=files
-                    )
-
-                    self.will_stream = stream_url is not None
-                if artifacts:
-                    self.artifacts = artifacts.model_dump(exclude_none=True)
-=======
             if self.vertex_type in CHAT_COMPONENTS:
                 message = self._process_chat_component()
             elif self.vertex_type in RECORDS_COMPONENTS:
                 message = self._process_record_component()
->>>>>>> ece36867
             if isinstance(self._built_object, (AsyncIterator, Iterator)):
                 if self.params.get("return_record", False):
                     self._built_object = Record(text=message, data=self.artifacts)
