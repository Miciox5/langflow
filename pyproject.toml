--- conflicted
+++ resolved
@@ -1,10 +1,6 @@
 [tool.poetry]
 name = "langflow"
-<<<<<<< HEAD
 version = "0.6.5"
-=======
-version = "0.6.4"
->>>>>>> 93e012e2
 description = "A Python package with a built-in web application"
 authors = ["Logspace <contact@logspace.ai>"]
 maintainers = [
