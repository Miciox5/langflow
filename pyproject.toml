[tool.poetry]
name = "langflow"
version = "0.5.1"
description = "A Python package with a built-in web application"
authors = ["Logspace <contact@logspace.ai>"]
maintainers = [
    "Carlos Coelho <carlos@logspace.ai>",
    "Cristhian Zanforlin <cristhian.lousa@gmail.com>",
    "Gabriel Almeida <gabriel@logspace.ai>",
    "Gustavo Schaedler <gustavopoa@gmail.com>",
    "Igor Carvalho <igorr.ackerman@gmail.com>",
    "Lucas Eduoli <lucaseduoli@gmail.com>",
    "Otávio Anovazzi <otavio2204@gmail.com>",
    "Rodrigo Nader <rodrigo@logspace.ai>",
]
repository = "https://github.com/logspace-ai/langflow"
license = "MIT"
readme = "README.md"
keywords = ["nlp", "langchain", "openai", "gpt", "gui"]
packages = [{ include = "langflow", from = "src/backend" }]
include = ["src/backend/langflow/*", "src/backend/langflow/**/*"]
documentation = "https://docs.langflow.org"

[tool.poetry.scripts]
langflow = "langflow.__main__:main"

[tool.poetry.dependencies]
python = ">=3.9,<3.11"
fastapi = "^0.103.0"
uvicorn = "^0.23.0"
beautifulsoup4 = "^4.12.2"
google-search-results = "^2.4.1"
google-api-python-client = "^2.79.0"
typer = "^0.9.0"
gunicorn = "^21.2.0"
langchain = "^0.0.312"
openai = "^0.27.8"
pandas = "2.0.3"
chromadb = "^0.3.21"
huggingface-hub = { version = "^0.16.0", extras = ["inference"] }
rich = "^13.5.0"
llama-cpp-python = { version = "~0.1.0", optional = true }
networkx = "^3.1"
unstructured = "^0.10.0"
pypdf = "^3.15.0"
lxml = "^4.9.2"
pysrt = "^1.1.2"
fake-useragent = "^1.2.1"
docstring-parser = "^0.15"
psycopg2-binary = "^2.9.6"
pyarrow = "^12.0.0"
tiktoken = "~0.5.0"
wikipedia = "^1.4.0"
qdrant-client = "^1.4.0"
websockets = "^10.3"
weaviate-client = "^3.23.0"
jina = "3.15.2"
sentence-transformers = { version = "^2.2.2", optional = true }
ctransformers = { version = "^0.2.10", optional = true }
cohere = "^4.27.0"
python-multipart = "^0.0.6"
sqlmodel = "^0.0.8"
faiss-cpu = "^1.7.4"
anthropic = "^0.3.0"
orjson = "3.9.3"
multiprocess = "^0.70.14"
cachetools = "^5.3.1"
types-cachetools = "^5.3.0.5"
appdirs = "^1.4.4"
pinecone-client = "^2.2.2"
supabase = "^1.0.3"
pymongo = "^4.4.0"
certifi = "^2023.5.7"
google-cloud-aiplatform = "^1.26.1"
psycopg = "^3.1.9"
psycopg-binary = "^3.1.9"
fastavro = "^1.8.0"
langchain-experimental = "^0.0.8"
celery = { extras = ["redis"], version = "^5.3.1", optional = true }
redis = { version = "^4.6.0", optional = true }
flower = { version = "^2.0.0", optional = true }
alembic = "^1.12.0"
passlib = "^1.7.4"
bcrypt = "^4.0.1"
python-jose = "^3.3.0"
metaphor-python = "^0.1.11"
pywin32 = { version = "^306", markers = "sys_platform == 'win32'" }
loguru = "^0.7.1"
langfuse = "^1.0.13"
pillow = "^10.0.0"
metal-sdk = "^2.2.0"
markupsafe = "^2.1.3"
<<<<<<< HEAD
boto3 = "^1.28.63"
=======
numexpr = "^2.8.6"
qianfan = "0.0.5"
>>>>>>> 5a1ddfb9


[tool.poetry.group.dev.dependencies]
types-redis = "^4.6.0.5"
black = "^23.1.0"
ipykernel = "^6.21.2"
mypy = "^1.1.1"
ruff = "^0.0.254"
httpx = "*"
pytest = "^7.2.2"
types-requests = "^2.28.11"
requests = "^2.28.0"
pytest-cov = "^4.0.0"
pandas-stubs = "^2.0.0.230412"
types-pillow = "^9.5.0.2"
types-appdirs = "^1.4.3.5"
types-pyyaml = "^6.0.12.8"
types-python-jose = "^3.3.4.8"
types-passlib = "^1.7.7.13"
locust = "^2.16.1"
pytest-mock = "^3.11.1"
pytest-xdist = "^3.3.1"
types-pywin32 = "^306.0.0.4"
types-google-cloud-ndb = "^2.2.0.0"
pytest-sugar = "^0.9.7"


[tool.poetry.extras]
deploy = ["langchain-serve", "celery", "redis", "flower"]
local = ["llama-cpp-python", "sentence-transformers", "ctransformers"]
all = ["deploy", "local"]


[tool.pytest.ini_options]
minversion = "6.0"
addopts = "-ra"
testpaths = ["tests", "integration"]
console_output_style = "progress"
filterwarnings = ["ignore::DeprecationWarning"]
log_cli = true
markers = ["async_test"]


[tool.ruff]
line-length = 120

[build-system]
requires = ["poetry-core"]
build-backend = "poetry.core.masonry.api"<|MERGE_RESOLUTION|>--- conflicted
+++ resolved
@@ -90,13 +90,9 @@
 pillow = "^10.0.0"
 metal-sdk = "^2.2.0"
 markupsafe = "^2.1.3"
-<<<<<<< HEAD
 boto3 = "^1.28.63"
-=======
 numexpr = "^2.8.6"
 qianfan = "0.0.5"
->>>>>>> 5a1ddfb9
-
 
 [tool.poetry.group.dev.dependencies]
 types-redis = "^4.6.0.5"
